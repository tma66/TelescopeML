# Import functions/Classes from other modules ====================

# from io_funs import LoadSave

# Import libraries ========================================

# ******* Standard Data Manipulation / Statistical Libraries *****
import numpy as np
import pandas as pd
from scipy.interpolate import interp1d
# import pickle as pk

from scipy import stats
from sklearn.metrics import r2_score, mean_squared_error,  mean_absolute_error
from scipy.interpolate import RegularGridInterpolator
from scipy.stats import chi2
import os
from matplotlib.ticker import AutoMinorLocator

import pprint

# ******* Data Visulaization Libraries ****************************
import seaborn as sns
import matplotlib.pyplot as plt


from bokeh.plotting import output_notebook

from bokeh.plotting import figure, show
from bokeh.models import ColumnDataSource

import numpy as np
import matplotlib.pyplot as plt
from matplotlib.ticker import MaxNLocator

def print_results_fun(targets, print_title=None):
    """
    Print the outputs in a pretty format using the pprint library.

    Parameters
    ----------
    targets : any
        The data to be printed.
    print_title : str
        An optional title to display before the printed data.
    """

    print('*' * 30 + '\n')

    if print_title is not None:
        print(print_title+ '\n')

    # Use pprint to print the data in a well-formatted and indented manner.
    pprint.pprint(targets, indent=4, width=30)

    print('*' * 30 + '\n')



<<<<<<< HEAD
=======
def regression_report(trained_model,
                      trained_data_processor,
                      Xtrain, Xtest, ytrain, ytest,
                      target_i,
                      xy_top=None, xy_bottom=None, __print_results__= False):
    """
    Generate a regression report for the trained ML/CNN model.

    Parameters
    -----------
    trained_model : object
        Trained regression model.
    Xtrain : array
        Training set.
    Xtest : array
        Test set.
    ytrain : array
        Training target set.
    ytest : array
        Test target set.
    target_i : int
        Index of the target variable to analyze.
    xy_top : list, optional
        Coordinates for annotations in the top plot. Defaults to [0.55, 0.85].
    xy_bottom : list, optional
        Coordinates for annotations in the bottom plot. Defaults to [0.05, 0.8].
    __print_results__ : bool, optional
        True or False.
    """

    # Apply the trained ML model on the train set to predict the targets
    if xy_bottom is None:
        xy_bottom = [0.05, 0.8]
    if xy_top is None:
        xy_top = [0.55, 0.85]
    y_pred_train = np.array(trained_model.predict(Xtrain))[:, :, 0].T
    y_pred_train_list = trained_data_processor.standardize_y_ColumnWise.inverse_transform(y_pred_train)
    y_pred_train_list[:, 3] = 10 ** y_pred_train_list[:, 3]

    y_act_train_list = trained_data_processor.standardize_y_ColumnWise.inverse_transform(ytrain)
    y_act_train_list[:, 3] = 10 ** y_act_train_list[:, 3]

    # Apply the trained ML model on the test set to predict the targets
    y_pred_test = np.array(trained_model.predict(Xtest))[:, :, 0].T
    y_pred_test_list = trained_data_processor.standardize_y_ColumnWise.inverse_transform(y_pred_test)
    y_pred_test_list[:, 3] = 10 ** y_pred_test_list[:, 3]

    y_act_test_list = trained_data_processor.standardize_y_ColumnWise.inverse_transform(ytest)
    y_act_test_list[:, 3] = 10 ** y_act_test_list[:, 3]

    for i in range(0, target_i):
        y_pred_train = y_pred_train_list[:, i]
        y_act_train = y_act_train_list[:, i]
        y_pred_test = y_pred_test_list[:, i]
        y_act_test = y_act_test_list[:, i]

        # Calculate the residual (Predicted - Actual)
        residual_train_list = y_pred_train - y_act_train
        residual_test_list = y_pred_test - y_act_test

        # Calculate mean and standard deviation for residuals
        mean_test = np.round(np.mean(residual_test_list), 2)
        std_test = np.round(np.std(residual_test_list), 2)
        mean_train = np.round(np.mean(residual_train_list), 2)
        std_train = np.round(np.std(residual_train_list), 2)

        # Calculate skewness for residuals
        skew_test = stats.skew(residual_test_list)
        skew_train = stats.skew(residual_train_list)

        # Calculate R-squared scores
        r2_score_train = r2_score(y_pred_train, y_act_train)
        r2_score_test = r2_score(y_pred_test, y_act_test)

        # Calculate  MSE scores
        mse_score_train = mean_squared_error(y_pred_train, y_act_train)
        mse_score_test = mean_squared_error(y_pred_test, y_act_test)
        print('MSE ', "{:.2e}".format(mse_score_train) , "{:.2e}".format(mse_score_test) )

        mae_score_train = mean_absolute_error(y_pred_train, y_act_train)
        mae_score_test = mean_absolute_error(y_pred_test, y_act_test)
        print('MAE ', "{:.2e}".format(mae_score_train) , "{:.2e}".format(mae_score_test) )

        # Calculate  RMSE scores
        rmse_score_train = np.sqrt(mean_squared_error(y_pred_train, y_act_train))
        rmse_score_test = np.sqrt(mean_squared_error(y_pred_test, y_act_test))


        # Create subplots for histograms and scatter plots
        f, axs = plt.subplots(2, 1, figsize=(5, 5), sharey=False, sharex=False,
                              gridspec_kw=dict(height_ratios=[1, 3]))

        if __print_results__:
            print('\n\n----------------------- Test ------------------------')
            print('R2: {:2.2f} \t  RMSE: {:2.2f} \t Mean+/-STD: {:2.2f}+/-{:2.2f}'.format(
                r2_score_test, rmse_score_train, mean_test, std_test, mse_score_test))

            print('\n----------------------- Train ------------------------')
            print('R2: {:2.2f} \t  RMSE: {:2.2f} \t Mean+/-STD: {:2.2f}+/-{:2.2f}'.format(
                r2_score_train, rmse_score_test, mean_train, std_train))

        # Plot histograms of residuals
        axs[0].set_title(['$\log g$', 'C/O', '[M/H]', r'$T_{\rm eff}$'][i], fontsize=14)
        sns.histplot(data=residual_train_list, ax=axs[0], label='train', alpha=0.7, bins=19,
                     log_scale=False, stat='percent', legend=True, linewidth=0)
        sns.histplot(data=residual_test_list, label='test', ax=axs[0], alpha=0.3, bins=19,
                     stat='percent', legend=True, linewidth=0)
        axs[0].set_xlim((-(abs(mean_train) + 3 * std_train), (abs(mean_train) + 3 * std_train)))
        axs[0].set_ylim((1e-1, 100))
        axs[0].set_yscale('log')
        axs[0].set_ylabel('Probability %', fontsize=12)
        axs[0].set_xlabel('Residual', fontsize=12)

        # Plot scatter figures of predicted vs actual values
        sns.scatterplot(y=y_pred_train, x=y_act_train, label='train', ax=axs[1], alpha=0.7, legend=False)
        sns.scatterplot(y=y_pred_test, x=y_act_test, label='test', ax=axs[1], alpha=0.7, legend=False)
        axs[1].set_ylabel('Predicted value', fontsize=12)
        axs[1].set_xlabel('Actual value', fontsize=12)

        # Add annotations for skewness and R-squared scores
        axs[1].annotate(
            r'R$^2_{\rm train}$=' + f'{"%0.2f" % r2_score_train}',
            fontsize=12, xy=(xy_bottom[0], xy_bottom[1] + 0.06), xycoords='axes fraction')
        axs[1].annotate(
            r'R$^2_{\rm test}$ =' + f'{np.round(r2_score_test, 2)}',
            fontsize=12, xy=(xy_bottom[0], xy_bottom[1] - 0.06), xycoords='axes fraction')
        # axs[0].annotate(r'$\tilde{\mu}_{{\rm 3, train}}$= ' + f'{np.round(skew_train, 2)}',
        #                 fontsize=11, xy=(xy_top[0], xy_top[1] + 0.08), xycoords='axes fraction')
        # axs[0].annotate(r'$\tilde{\mu}_{{\rm 3, test}}$ = ' + f'{np.round(skew_test, 2)}',
        #                 fontsize=11, xy=(xy_top[0], xy_top[1] - 0.08), xycoords='axes fraction')
        # axs[1].annotate(r'R$^2_{\rm train}$=' + f'{"%0.2f" % r2_score_train} [{"%0.2f" % abs(mean_train)}$\pm${"%0.2f" % std_train}]',
        #                 fontsize=12, xy=(xy_bottom[0], xy_bottom[1] + 0.06), xycoords='axes fraction')
        # axs[1].annotate(r'R$^2_{\rm test}$ =' + f'{np.round(r2_score_test, 2)} [{"%0.2f" % mean_test}$\pm${"%0.2f" % std_test}]',
        #                 fontsize=12, xy=(xy_bottom[0], xy_bottom[1] - 0.06), xycoords='axes fraction')

        axs[1].legend(loc='lower right', fontsize=12)

        f.tight_layout()
        target_name = ['Gravity', 'C_O_ratio', 'Metallicity', 'Temperature'][i]
        plt.savefig(f'../manuscript/2023_ApJ/figures/ML_results_R2_scatter/regression_report_{target_name}.pdf', format='pdf')
        i += 1
        plt.show()
>>>>>>> b333d4c8

def filter_dataset_range(dataset, filter_params):
    """
    filer the dataframe
    """
    filtered_df = dataset.copy()

    for param, bounds in filter_params.items():
        lower_bound, upper_bound = bounds
        filtered_df = filtered_df[(filtered_df[param] >= lower_bound) & (filtered_df[param] <= upper_bound)]

    return filtered_df

def find_nearest_top_bottom(value, lst):
    """
    Find the nearest value in the list of data
    """
    lst.sort()
    nearest_top = None
    nearest_bottom = None

    for num in lst:
        if num >= value:
            nearest_top = num
            break

    if nearest_top is None:
        nearest_top = lst[-1]

    for num in reversed(lst):
        if num <= value:
            nearest_bottom = num
            break

    if nearest_bottom is None:
        nearest_bottom = lst[0]

    return nearest_bottom, nearest_top


def interpolate_df(dataset,
                   predicted_targets_dic,
                   print_results_=False):
    """
    Interpolate the training set.

    Parameters
    ----------
    dataset : array
        The training dataset to be interpolated.
    predicted_targets_dic : dict
        Target features to be interpolated.
    """

    my_list_g = list(dataset['gravity'].sort_values().unique())
    my_list_met = list(dataset['metallicity'].sort_values().unique())
    my_list_c_o = list(dataset['c_o_ratio'].sort_values().unique())
    my_list_T = list(dataset['temperature'].sort_values().unique())

    g0, g1 = find_nearest_top_bottom(predicted_targets_dic['gravity'], my_list_g)
    co0, co1 = find_nearest_top_bottom(predicted_targets_dic['c_o_ratio'], my_list_c_o)
    met0, met1 = find_nearest_top_bottom(predicted_targets_dic['metallicity'], my_list_met)
    T0, T1 = find_nearest_top_bottom(predicted_targets_dic['temperature'], my_list_T)

    filter_params = {'gravity': (g0, g1),
                     'temperature': (T0, T1),
                     'c_o_ratio': (co0, co1),
                     'metallicity': (met0, met1)}

    df_to_interpolate = filter_dataset_range(dataset, filter_params).reset_index(drop=True)

    my_list_g = list(df_to_interpolate['gravity'].sort_values().unique())
    my_list_met = list(df_to_interpolate['metallicity'].sort_values().unique())
    my_list_c_o = list(df_to_interpolate['c_o_ratio'].sort_values().unique())
    my_list_T = list(df_to_interpolate['temperature'].sort_values().unique())

    if print_results_:
        print(df_to_interpolate)
        print(my_list_g, my_list_c_o, my_list_T, my_list_met)

    df_interpolated_ = pd.DataFrame(columns=df_to_interpolate.drop(
        columns=['gravity', 'temperature', 'c_o_ratio', 'metallicity']).columns)

    df_interpolated_all = pd.DataFrame(columns=df_to_interpolate.columns)

    for temp in my_list_T:
        for grav in my_list_g:
            for met in my_list_met:
                for c_o in range(0, len(my_list_c_o) - 1):
                    # print(temp, grav, met, c_o)

                    filter_params = {'gravity': (grav, grav),
                                     'temperature': (temp, temp),
                                     'c_o_ratio': (my_list_c_o[c_o], my_list_c_o[c_o + 1]),
                                     'metallicity': (met, met)}

                    df_to_interpolate_ = filter_dataset_range(dataset, filter_params).reset_index(
                        drop=True)  # .drop_duplicates(subset=['gravity', 'temperature', 'c_o_ratio', 'metallicity'])

                    data = df_to_interpolate_.drop(
                        columns=['gravity', 'temperature', 'c_o_ratio', 'metallicity'])

                    y = df_to_interpolate_['c_o_ratio'].to_numpy()

                    column_grid = data.columns.to_numpy().astype(float)
                    values = df_to_interpolate_.drop(
                        columns=['gravity', 'temperature', 'c_o_ratio', 'metallicity']).to_numpy()

                    interp_func = RegularGridInterpolator((y, column_grid), values)

                    # Define the coordinates for interpolation
                    xi = column_grid  # x-coordinates for interpolation

                    yi = predicted_targets_dic['c_o_ratio']
                    # np.append(np.arange(y[0], y[1], abs(y[1] - y[0])/5, dtype=np.float64),y[1])  # y-coordinates for interpolation
                    xi_mesh, yi_mesh = np.meshgrid(xi, yi, indexing='ij')  # Meshgrid for interpolation

                    # Perform interpolation
                    df_interpolated_ = pd.DataFrame(interp_func((yi_mesh, xi_mesh)).T, columns=data.columns,
                                                    dtype=np.float64)
                    df_interpolated_['c_o_ratio'] = yi_mesh[0]
                    df_interpolated_['temperature'] = temp
                    df_interpolated_['metallicity'] = met
                    df_interpolated_['gravity'] = grav
                    # df_interpolated_['is_augmented'] = 'no'

                    df_interpolated_all = pd.concat([df_interpolated_, df_interpolated_all], ignore_index=True)

    # ***************************************************************************************

    my_list_g = list(df_interpolated_all['gravity'].sort_values().unique())
    my_list_met = list(df_interpolated_all['metallicity'].sort_values().unique())
    my_list_c_o = list(df_interpolated_all['c_o_ratio'].sort_values().unique())
    my_list_T = list(df_interpolated_all['temperature'].sort_values().unique())

    df_interpolated_all2 = df_interpolated_all
    df_interpolated_all2.drop_duplicates(inplace=True)

    df_interpolated_ = pd.DataFrame(columns=df_interpolated_all2.drop(
        columns=['gravity', 'temperature', 'c_o_ratio', 'metallicity',]).columns)

    for c_o in my_list_c_o:
        for temp in my_list_T:
            for grav in my_list_g:
                for met in range(0, len(my_list_met) - 1):

                    filter_params = {'gravity': (grav, grav),
                                     'temperature': (temp, temp),
                                     'c_o_ratio': (c_o, c_o),
                                     'metallicity': (my_list_met[met], my_list_met[met + 1])}

                    df_to_interpolate_ = filter_dataset_range(df_interpolated_all2, filter_params).reset_index(
                        drop=True)  # .drop_duplicates(subset=['gravity', 'temperature', 'c_o_ratio', 'metallicity'])

                    data = df_to_interpolate_.drop(
                        columns=['gravity', 'temperature', 'c_o_ratio', 'metallicity', ])

                    y = df_to_interpolate_['metallicity'].to_numpy()

                    column_grid = data.columns.to_numpy().astype(float)
                    values = df_to_interpolate_.drop(
                        columns=['gravity', 'temperature', 'c_o_ratio', 'metallicity', ]).to_numpy()

                    interp_func = RegularGridInterpolator((y, column_grid), values)

                    # Define the coordinates for interpolation
                    xi = column_grid  # x-coordinates for interpolation

                    yi = predicted_targets_dic['metallicity']
                    xi_mesh, yi_mesh = np.meshgrid(xi, yi, indexing='ij')  # Meshgrid for interpolation

                    # Perform interpolation
                    df_interpolated_ = pd.DataFrame(interp_func((yi_mesh, xi_mesh)).T, columns=data.columns,
                                                    dtype=np.float64)
                    df_interpolated_['metallicity'] = yi_mesh[0]
                    df_interpolated_['temperature'] = temp
                    df_interpolated_['c_o_ratio'] = c_o
                    df_interpolated_['gravity'] = grav
                    # df_interpolated_['is_augmented'] = 'no'

                    df_interpolated_all = pd.concat([df_interpolated_, df_interpolated_all], ignore_index=True)


    # ************************************************************************************

    my_list_g = list(df_interpolated_all['gravity'].sort_values().unique())
    my_list_met = list(df_interpolated_all['metallicity'].sort_values().unique())
    my_list_c_o = list(df_interpolated_all['c_o_ratio'].sort_values().unique())
    my_list_T = list(df_interpolated_all['temperature'].sort_values().unique())

    if print_results_:
        print(my_list_g, my_list_c_o, my_list_T, my_list_met)

    df_interpolated_all2 = df_interpolated_all
    df_interpolated_all2.drop_duplicates(inplace=True)

    df_interpolated_ = pd.DataFrame(columns=df_interpolated_all2.drop(
        columns=['gravity', 'temperature', 'c_o_ratio', 'metallicity', ]).columns)

    for c_o in my_list_c_o:
        for met in my_list_met:
            for grav in my_list_g:
                for temp in range(0, len(my_list_T) - 1):
                    # print(temp, grav, met, c_o)

                    filter_params = {'gravity': (grav, grav),
                                     'temperature': (my_list_T[temp], my_list_T[temp + 1]),
                                     'c_o_ratio': (c_o, c_o),
                                     'metallicity': (met, met)}

                    df_to_interpolate_ = filter_dataset_range(df_interpolated_all2, filter_params).reset_index(
                        drop=True)  # .drop_duplicates(subset=['gravity', 'temperature', 'c_o_ratio', 'metallicity'])

                    # print(df_to_interpolate)
                    data = df_to_interpolate_.drop(
                        columns=['gravity', 'temperature', 'c_o_ratio', 'metallicity', ])

                    y = df_to_interpolate_['temperature'].to_numpy()
                    # print(y)

                    column_grid = data.columns.to_numpy().astype(float)
                    values = df_to_interpolate_.drop(
                        columns=['gravity', 'temperature', 'c_o_ratio', 'metallicity', ]).to_numpy()

                    interp_func = RegularGridInterpolator((y, column_grid), values)

                    # Define the coordinates for interpolation
                    xi = column_grid  # x-coordinates for interpolation

                    yi = predicted_targets_dic['temperature']

                    xi_mesh, yi_mesh = np.meshgrid(xi, yi, indexing='ij')  # Meshgrid for interpolation

                    # Perform interpolation
                    df_interpolated_ = pd.DataFrame(interp_func((yi_mesh, xi_mesh)).T, columns=data.columns,
                                                    dtype=np.float64)
                    df_interpolated_['temperature'] = yi_mesh[0]
                    df_interpolated_['metallicity'] = met
                    df_interpolated_['c_o_ratio'] = c_o
                    df_interpolated_['gravity'] = grav
                    # df_interpolated_['is_augmented'] = 'no'

                    df_interpolated_all = pd.concat([df_interpolated_, df_interpolated_all], ignore_index=True)

    # ******************************************************************************************

    my_list_g = list(df_interpolated_all['gravity'].sort_values().unique())
    my_list_met = list(df_interpolated_all['metallicity'].sort_values().unique())
    my_list_c_o = list(df_interpolated_all['c_o_ratio'].sort_values().unique())
    my_list_T = list(df_interpolated_all['temperature'].sort_values().unique())

    df_interpolated_all2 = df_interpolated_all
    df_interpolated_all2.drop_duplicates(inplace=True)

    df_interpolated_ = pd.DataFrame(columns=df_interpolated_all2.drop(
        columns=['gravity', 'temperature', 'c_o_ratio', 'metallicity', ]).columns)

    for c_o in my_list_c_o:
        for met in my_list_met:
            for temp in my_list_T:
                for grav in range(0, len(my_list_g) - 1):
                    # print(temp, grav, met, c_o)

                    filter_params = {'gravity': (my_list_g[grav], my_list_g[grav + 1]),
                                     'temperature': (temp, temp),
                                     'c_o_ratio': (c_o, c_o),
                                     'metallicity': (met, met)}

                    df_to_interpolate_ = filter_dataset_range(df_interpolated_all2, filter_params).reset_index(
                        drop=True)  # .drop_duplicates(subset=['gravity', 'temperature', 'c_o_ratio', 'metallicity'])

                    data = df_to_interpolate_.drop(
                        columns=['gravity', 'temperature', 'c_o_ratio', 'metallicity', ])

                    y = df_to_interpolate_['gravity'].to_numpy()

                    column_grid = data.columns.to_numpy().astype(float)
                    values = df_to_interpolate_.drop(
                        columns=['gravity', 'temperature', 'c_o_ratio', 'metallicity', ]).to_numpy()

                    interp_func = RegularGridInterpolator((y, column_grid), values)

                    # Define the coordinates for interpolation
                    xi = column_grid  # x-coordinates for interpolation

                    yi = predicted_targets_dic['gravity']

                    xi_mesh, yi_mesh = np.meshgrid(xi, yi, indexing='ij')  # Meshgrid for interpolation

                    # Perform interpolation
                    df_interpolated_ = pd.DataFrame(interp_func((yi_mesh, xi_mesh)).T, columns=data.columns,
                                                    dtype=np.float64)
                    df_interpolated_['gravity'] = yi_mesh[0]
                    df_interpolated_['metallicity'] = met
                    df_interpolated_['c_o_ratio'] = c_o
                    df_interpolated_['temperature'] = temp
                    # df_interpolated_['is_augmented'] = 'no'

                    df_interpolated_all = pd.concat([df_interpolated_, df_interpolated_all], ignore_index=True)


    df_interpolated_all.drop_duplicates(inplace=True)

    df_interpolated_final = df_interpolated_all[
        (df_interpolated_all['temperature'] == predicted_targets_dic['temperature']) &
        (df_interpolated_all['c_o_ratio'] == predicted_targets_dic['c_o_ratio']) &
        (df_interpolated_all['metallicity'] == predicted_targets_dic['metallicity']) &
        (df_interpolated_all['gravity'] == predicted_targets_dic['gravity']) #&
        # (df_interpolated_all['is_augmented'] == 'no')
    ]

    return df_interpolated_final


# def filter_dataframe(training_datasets, predicted_targets_dic):
def filter_dataframe(training_datasets, predicted_targets_dic):
    nearest_value_list = []
    filtered_df = training_datasets.copy()

    # Check if the values exist in the respective columns
    for col, value in predicted_targets_dic.items():
        if value not in filtered_df[col].values:
            nearest_value = filtered_df[col].values[np.argmin(np.abs(filtered_df[col].values - value))]
            nearest_value_list.append(nearest_value)
            filtered_df = filtered_df[filtered_df[col] == nearest_value]

    return nearest_value_list, filtered_df


def plot_boxplot_hist(data,
                 x_label,
                 xy_loc):

    fig, (ax_box, ax_hist) = plt.subplots(2, sharex=True, gridspec_kw={"height_ratios": (.15, .85)})

    sns.histplot(data, ax=ax_hist, kde=True, stat='probability')
    sns.boxplot(x = data, ax=ax_box, showmeans=True, meanline = True,
                meanprops={"marker": "|",
                           "markeredgecolor": "white",
                           "markersize": "30",
                            }
                       )

    fig.set_figheight(3)
    fig.set_figwidth(3)

    ax_box.set(xlabel='')
    sns.despine(ax=ax_hist)
    sns.despine(ax=ax_box, left=True)
    ax_box.set_yticks([])

    mean = np.round(np.mean(data),2)
    std = np.round(np.std(data),2)
    plt.annotate(f'{x_label}='+str(np.round(mean,2))+'$\pm$'+str(np.round(std,2)), fontsize=11,
                 xy=(xy_loc[0], xy_loc[1]), xycoords='axes fraction')

    plt.xlabel(x_label, fontsize = 12)
    if x_label == 'C/O':
        x_label = 'c_o_ratio'
    if x_label == '[M/H]':
        x_label = 'metallicity'
    # plt.savefig(f'../outputs/figures/boxplot_hist_{x_label}.pdf', format='pdf')

    plt.show()


def plot_spectra_errorbar(object_name,
                          x_obs,
                          y_obs,
                          y_obs_err,
                          y_label = "Flux (F𝜈) [erg/s/cm2/Hz]",
                          title_label = None,
                          data_type='x_y_yerr'):
    # Create the figure
    p = figure(title=f"{object_name}: Calibrated Observational Spectra" if title_label is None else title_label,
               x_axis_label="Wavelength [𝜇m]",
               y_axis_label=y_label,
               width=800, height=300,
               y_axis_type="log",
               tools="pan,wheel_zoom,box_zoom,reset")



    # Add the scatter plot
    p.scatter(x_obs, y_obs,  size=4, fill_color='green', line_color=None, line_alpha=0.2,
              legend_label=f"{object_name}: Observational data")

    if data_type == 'x_y_yerr':
        # Define maximum error threshold as a percentage of y-value
        max_error_threshold = 0.8

        # Calculate adjusted error bar coordinates
        upper = np.minimum(y_obs + y_obs_err, y_obs + y_obs * max_error_threshold)
        lower = np.maximum(y_obs - y_obs_err, y_obs - y_obs * max_error_threshold)# Sample data
        p.segment(x0=x_obs, y0=lower, x1=x_obs, y1=upper,
                  color='gray', line_alpha=0.7)

    # Increase size of x and y ticks
    p.title.text_font_size = '12pt'
    p.xaxis.major_label_text_font_size = '12pt'
    p.xaxis.axis_label_text_font_size = '12pt'
    p.yaxis.major_label_text_font_size = '12pt'
    p.yaxis.axis_label_text_font_size = '12pt'

    # Show the plot
    output_notebook()
    show(p)


def replace_zeros_with_mean(dataframe_col):
    """
    Replace zero values in a DataFrame column with the mean of their non-zero neighbors.

    Parameters
    ----------
    dataframe_col : pandas.Series
        A pandas Series representing the column of a DataFrame.

    Returns
    -------
    pandas.Series
        The updated pandas Series with zero values replaced by the mean of non-zero neighbors.
    """

    df_col = dataframe_col.copy()
    zero_indices = np.where(df_col.values <= 0)
    non_zero_indices = np.where(df_col.values > 0)

    if zero_indices[0].size > 0:
        for row in zero_indices[0]:
            neighbors = df_col.iloc[max(0, row-1):row+2]
            neighbors = neighbors[neighbors != 0]
            while len(neighbors) == 0:
                row -= 1
                neighbors = df_col.iloc[max(0, row-1):row+2]
                neighbors = neighbors[neighbors != 0]
            df_col.iloc[row] = np.mean(neighbors)

        return df_col

    else:
        return dataframe_col



def plot_pred_vs_obs_errorbar(object_name,
                                       x_obs,
                                       y_obs,
                                       y_obs_error,
                                       training_dataset,
                                       x_pred,
                                       predicted_targets_dic,
                                      __reference_data__=None,
                                      __print_results__=False,
                                      __save_plots__=None,
                              ):
    """
    Plot predicted spectra along with observed spectra and error bars.

    Parameters
    ----------
    object_name : str
        Name of the object being plotted.
    x_obs : list
        List of x-axis values (wavelengths) for the observed spectra.
    y_obs : list
        List of y-axis values (observed feature values) for the observed spectra.
    y_obs_error : list
        List of error values corresponding to the observed feature values.
    training_datasets : list, optional
        Training (or synthetic) datasets used for training the models. Default is None.
    predicted_targets_dic : dict, optional
        Dictionary of predicted targets. Default is None.
    __print_results__ : bool
        True or False.
    """

    # Define maximum error threshold as a percentage of y-value
    max_error_threshold = 0.8


    # Calculate adjusted error bar coordinates
    upper = np.minimum(y_obs + y_obs_error, y_obs + y_obs * max_error_threshold)
    lower = np.maximum(y_obs - y_obs_error, y_obs - y_obs * max_error_threshold)# Sample data


    # Create a ColumnDataSource to store the data
    source = ColumnDataSource(data=dict(x=x_obs, y=y_obs, upper=upper, lower=lower))

    # Create the Observational figure
    p = figure(title=f"{object_name}: Observational vs. ML Predicted Spectra",
               x_axis_label="Wavelength [𝜇m]",
               y_axis_label="TOA Flux (F𝜈) [erg/s/cm2/Hz]",
               width=800, height=300,
               y_axis_type="log",
               tools="pan,wheel_zoom,box_zoom,reset")

    # Add the scatter plot
    p.scatter('x', 'y', source=source, size=4, fill_color='green', line_color=None, line_alpha=0.2, legend_label=f"{object_name}: Observational data")

    # Add the error bars using segment
    p.segment(x0='x', y0='lower', x1='x', y1='upper', source=source, color='gray', line_alpha=0.7)

    # Create the Predicted figure
    ypred = list(predicted_targets_dic.values())

    filtered_df = interpolate_df(dataset=training_dataset,
                                 predicted_targets_dic=predicted_targets_dic, print_results_=False)

    if __print_results__:
        print('------------- Interpolated spectrum based on the ML predicted targets --------------')
        print(filtered_df)

    # Add the scatter plot
    p.line(
        x=x_pred['wl'],
        y=filtered_df.drop(columns=['gravity', 'c_o_ratio', 'metallicity', 'temperature',]).values[0],
        line_width=1,
        legend_label='ML Predicted:' + ', '.join([['log𝑔= ', 'C/O= ', '[M/H]= ', 'T= '][i] + str(np.round(ypred[i], 2)) for i in range(4)])
    )

    # Increase size of x and y ticks
    p.title.text_font_size = '12pt'
    p.xaxis.major_label_text_font_size = '12pt'
    p.xaxis.axis_label_text_font_size = '12pt'
    p.yaxis.major_label_text_font_size = '12pt'
    p.yaxis.axis_label_text_font_size = '12pt'

    p.legend.location = "bottom_left"
    p.legend.background_fill_color = 'white'
    p.legend.background_fill_alpha = 0.5


    show(p)

def plot_pred_vs_obs_errorbar_stat_bokeh(  stat_df,
                                confidence_level,
                                object_name,
                                x_obs,
                                y_obs,
                                y_obs_err,
                                training_datasets,
                                x_pred,
                                predicted_targets_dic,
                                radius,
                                # __reference_data__=None,
                                __print_results__=False,
                                # __save_plots__=None,
                                ):
    """
    Plot observed spectra with error bars and predicted spectra with confidence intervals.

    Parameters
    ----------
    stat_df : DataFrame
        DataFrame containing the calculated statistics.
    confidence_level : float
        Confidence level for the confidence intervals.
    object_name : str
        Name of the object being plotted.
    x_obs : list
        List of x-axis values for the observed spectra.
    y_obs : list
        List of y-axis values for the observed spectra.
    y_obs_err : list
        List of error values corresponding to the observed spectra.
    training_datasets : optional
        Training datasets used for prediction. Default is None.
    predicted_targets_dic : optional
        Dictionary of predicted targets. Default is None.
    # bd_object_class : optional
    #     Object class. Default is None.
    __print_results__ : bool
        True or False.
    """

    chi2_stat, p_value = chi_square_test(
                            x_obs=x_obs,
                            y_obs=y_obs,
                            yerr_obs=y_obs_err,

                            x_pre=stat_df['wl'][::-1],
                            y_pre=stat_df['mean'],
                            yerr_pre=stat_df['std_values'],
                            radius=radius,
                            __plot_results__=False,
                            __print_results__=True)

    if __print_results__:
        print('*'*10+ ' Predicted Targets dic ' + '*'*10 )
        print(predicted_targets_dic)

    # Create a figure


    # Create ML figure
    p = figure(
        title=object_name+': Observational vs. ML Predicted Spectra'+' [𝛘2='+str(chi2_stat)+']',
        x_axis_label='Wavelength [μm]',
        y_axis_label='Absolute Flux (F𝜈) [erg/s/cm2/Hz]',
        y_axis_type="log",
        width=1000,
        height=400
    )

    # Create the Observationa  figure * * * * * * * * * * * * * * * * *
    max_error_threshold = 0.8

    # Calculate adjusted error bar coordinates
    upper = np.minimum(y_obs + y_obs_err, y_obs + y_obs * max_error_threshold)
    lower = np.maximum(y_obs - y_obs_err, y_obs - y_obs * max_error_threshold)# Sample data

    # Create a ColumnDataSource to store the data
    source = ColumnDataSource(data=dict(x=x_obs, y=y_obs, upper=upper, lower=lower))

    # Add the scatter plot
    p.scatter('x', 'y', source=source, size=4, fill_color='green', line_color=None, line_alpha=0.2,
              legend_label=f"{object_name}: Observational data")

    # Add the error bars using segment
    p.segment(x0='x', y0='lower', x1='x', y1='upper', source=source, color='gray', line_alpha=0.7)


    # Create the ML Predicted figure * * * * * * * * * * * * * * * * *



    p.line(x=stat_df['wl'][::-1],
           y=stat_df['mean'],
           color='blue', line_width=2,
           legend_label='ML Predicted:' + ', '.join(
               [['log𝑔= ', 'C/O= ', '[M/H]= ', 'T= '][i] + str(np.round(list(predicted_targets_dic.values())[i], 2)) for i in range(4)])+
                ', R='+str(np.round(radius,2))+' Rjup'
          )

    # Plot the shaded regions for confidence intervals
    p.varea(
        x=stat_df['wl'][::-1],
        y1=stat_df['confidence_level_lower'],
        y2=stat_df['confidence_level_upper'],
        fill_color='red',
        fill_alpha=0.8,
        legend_label='Confidence Level: {}%'.format(confidence_level)
    )

    # Plot the shaded regions for 1 sigma
    p.varea(
        x=stat_df['wl'][::-1],
        y1=stat_df['mean'] - stat_df['std_values'],
        y2=stat_df['mean'] + stat_df['std_values'],
        fill_color='green',
        fill_alpha=0.4,
        legend_label='1σ'
    )






    # Customize the plot
    p.title.text_font_size = '12pt'
    p.xaxis.major_label_text_font_size = '12pt'
    p.xaxis.axis_label_text_font_size = '12pt'
    p.yaxis.major_label_text_font_size = '12pt'
    p.yaxis.axis_label_text_font_size = '12pt'
    p.legend.location = "bottom_left"
    p.legend.background_fill_color = 'white'
    p.legend.background_fill_alpha = 0.5
    p.legend.click_policy = 'hide'

    # Print the results if specified
    if __print_results__:
        print("Printing results:")
        print(stat_df.head(5))



    show(p)


def calculate_confidence_intervals_std_df(dataset_df,
                                          __print_results__ = False,
                                          __plot_calculate_confidence_intervals_std_df__ = False
                                         ):
    """
    Calculate confidence intervals and other statistics for a DataFrame.

    Parameters
    ----------
    dataset_df : DataFrame
        The input DataFrame containing the data.
    __print_results__ : bool
        True or False.
    __plot_calculate_confidence_intervals_std_df__ : bool
        True or False.

    Returns
    -------
    DataFrame
        A DataFrame with the calculated statistics.
    """

    # Copy the dataset to avoid modifying the original DataFrame
    df3 = dataset_df.copy()

    confidence_level = 0.95  # Confidence level (e.g., 95% confidence)

    # Calculate the sample size
    n = len(df3)

    # Calculate the mean and standard deviation for each column
    mean_values = df3.mean()
    std_values = df3.std()

    # Calculate the standard error
    se_values = std_values / np.sqrt(n)

    # Calculate the t-value for the desired confidence level and degrees of freedom
    t_value = stats.t.ppf((1 + confidence_level) / 2, df = n - 1)

    # Calculate the confidence interval for each column
    stat_df = pd.DataFrame(columns=['confidence_level_lower', 'confidence_level_upper'], index=None)
    stat_df = stat_df.astype(np.float64)

    for column in df3.columns:
        lower_bound = mean_values[column] - t_value * se_values[column]
        upper_bound = mean_values[column] + t_value * se_values[column]
        stat_df.loc[column] = [lower_bound, upper_bound]

    # Add additional columns to the DataFrame
    stat_df['mean'] = mean_values
    stat_df['std_values'] = std_values
    stat_df['wl'] = np.float64(df3.columns)

    if __print_results__:
        print(stat_df.head(5))

    if __plot_calculate_confidence_intervals_std_df__:
        # Plot the results
        x = np.round(df3.columns, 2)
        p = figure(
            title='Mean with Confidence Intervals',
            x_axis_label='Wavelength [μm]',
            y_axis_label='Flux (F𝜈) [erg/s/cm2/Hz]',
            y_axis_type="log",
            width=1000,
            height=400
        )

        p.line(x = stat_df['wl'][::-1],
               y = stat_df['mean'],
               color = 'blue',
               line_width = 2,
               legend_label='Mean')#+', '.join([['log𝑔= ','C/O= ', '[M/H]= ', 'T= '][i]+str(np.round(ypred[i],2)) for i in  range(4)])))

        p.varea(
            x  = stat_df['wl'][::-1],
            y1 = stat_df['confidence_level_lower'],
            y2 = stat_df['confidence_level_upper'],
            fill_color = 'red',
            fill_alpha=0.8,
            legend_label='Confidence Level: {}%'.format(confidence_level)
        )

        p.varea(
            x  = stat_df['wl'][::-1],
            y1 = stat_df['mean'] - stat_df['std_values'],
            y2 = stat_df['mean'] + stat_df['std_values'],
            fill_color = 'green',
            fill_alpha = 0.4,
            legend_label = '1σ'
        )

        p.legend.click_policy = 'hide'

        show(p)

    return stat_df


def plot_with_errorbars(x_obs, y_obs, err_obs, x_pre, y_pre, err_pre, title="Data with Error Bars"):
    """
    Create a Bokeh plot with custom error bars for two datasets.

    Parameters
    ----------
    x_obs : array
        X-axis values for observed dataset.
    y_obs : array
        Y-axis values for observed dataset.
    err_obs : array
        Error bars for observed dataset (positive values).
    x_pre : array
        X-axis values for predicted dataset.
    y_pre : array
        Y-axis values for predicted dataset.
    err_pre : array
        Error bars for predicted dataset (positive values).
    title : str
        Title of the plot (default is "Data with Error Bars").

    Returns
    -------
    None
        (Displays the plot).
    """

    # Calculate upper and lower error bars for observed dataset
    upper_err_obs = [y_i + err for y_i, err in zip(y_obs, err_obs)]
    lower_err_obs = [y_i - err for y_i, err in zip(y_obs, err_obs)]

    # Calculate upper and lower error bars for predicted dataset
    upper_err_pre = [y_i + err for y_i, err in zip(y_pre, err_pre)]
    lower_err_pre = [y_i - err for y_i, err in zip(y_pre, err_pre)]

    # Create Bokeh ColumnDataSources for both datasets
    source_obs = ColumnDataSource(data=dict(x_obs=x_obs, y_obs=y_obs, upper_err_obs=upper_err_obs, lower_err_obs=lower_err_obs))
    source_pre = ColumnDataSource(data=dict(x_pre=x_pre, y_pre=y_pre, upper_err_pre=upper_err_pre, lower_err_pre=lower_err_pre))

    p = figure(
        x_axis_label='Wavelength [𝜇m]',
        y_axis_label='Flux (F𝜈) [erg/s/cm2/Hz]',
        width=800, height=300,
        y_axis_type='log',
        title=title
    )

    # Plot data points for observed dataset
    p.circle(x='x_obs', y='y_obs', source=source_obs, size=3, color="blue", legend_label="Observed")

    # Plot custom error bars for observed dataset using the segment glyph
    p.segment(x0='x_obs', y0='lower_err_obs', x1='x_obs', y1='upper_err_obs', line_color="grey", source=source_obs)

    # Plot data points for predicted dataset
    p.square(x='x_pre', y='y_pre', source=source_pre, size=3, color="red", legend_label="Predicted")

    # Plot custom error bars for predicted dataset using the segment glyph
    p.segment(x0='x_pre', y0='lower_err_pre', x1='x_pre', y1='upper_err_pre', line_color="grey", source=source_pre)

    # Add legend
    p.legend.location = "top_left"
    p.legend.click_policy = "hide"

    # Increase size of x and y ticks
    p.title.text_font_size = '12pt'
    p.xaxis.major_label_text_font_size = '12pt'
    p.xaxis.axis_label_text_font_size = '12pt'
    p.yaxis.major_label_text_font_size = '12pt'
    p.yaxis.axis_label_text_font_size = '12pt'


    p.legend.location = "top_right"
    p.legend.background_fill_color = 'white'
    p.legend.background_fill_alpha = 0.5

    # Show the plot
    output_notebook()
    show(p)


def chi_square_test(x_obs, y_obs, yerr_obs,
                    x_pre, y_pre, yerr_pre,
                    radius,
                    __plot_results__ = False,
                    __print_results__ = True):
    """
    Perform the chi-square test to evaluate the similarity between two datasets with error bars.

    Parameters
    ----------
    x_obs : array
        The x-coordinates of the observed dataset.
    y_obs : array
        The y-coordinates of the observed dataset.
    yerr_obs : array
        The error bars associated with the observed dataset.
    x_pre : array
        The x-coordinates of the predicted dataset.
    y_pre : array
        The y-coordinates of the predicted dataset.
    yerr_pre : array
        The error bars associated with the predicted dataset.
    radius : float
        The radius value for comparison of points between datasets.
    __plot_results__ : bool, optional
        If True, plot the results of the chi-square test. Defaults to False.
    __print_results__ : bool, optional
        If True, print the results of the chi-square test. Defaults to True.

    Returns
    -------
    float
        The chi-square test statistic.
    float
        The p-value.

    Raises
    ------
    ValueError
        If the lengths of the datasets or error bars are not equal.
    """

    indices_to_remove = np.where(np.isnan(y_obs))[0]

    # Create a boolean mask with True for elements to keep, and False for elements to remove
    mask = np.ones(len(y_obs), dtype=bool)
    mask[indices_to_remove] = False
    y_obs = y_obs[mask]
    yerr_obs = yerr_obs[mask]
    x_obs = x_obs[mask]

    # Convert input to NumPy arrays for easier calculations
    data1 = np.asarray(y_obs)
    data2 = np.asarray(y_pre)
    error1 = np.asarray(yerr_obs)
    error2 = np.asarray(yerr_pre)

    num_points = len(x_pre)
    # print(y_obs)

    # Interpolate datasets if they have different lengths
    if len(data1) != len(data2):
        f1 = interp1d(x_obs, data1, kind='cubic', fill_value='extrapolate') #interp1d(x1, data1, kind='quadratic')
        f2 = interp1d(x_pre, data2, kind='cubic', fill_value='extrapolate')
        data1 = f1(x_pre)
        data2 = f2(x_pre)

        f_error1 = interp1d(x_obs, error1, kind='cubic', fill_value='extrapolate')
        f_error2 = interp1d(x_pre, error2, kind='cubic', fill_value='extrapolate')
        error1 = f_error1(x_pre)
        error2 = f_error2(x_pre)


    # Calculate the chi-square test statistic
    chi2_stat = np.round( np.sum(((data1 - data2) / np.sqrt(error1**2 + error2**2))**2), 2)
    # print(data1,data2)

    # Calculate the degrees of freedom
    degrees_of_freedom = len(data1) - 1

    # Calculate the p-value using the chi-square distribution
    p_value = "{:.2e}".format( 1.0 - chi2.cdf(chi2_stat, degrees_of_freedom) )
    # p_value = '{:.2e}'.p_value

    if __plot_results__:
        plot_with_errorbars(x_pre, data1, error1,
                            x_pre, data2, error2,
                            title=f"Radius={'{:.2f}'.format(radius)} R_Jup:  𝛘2={chi2_stat}, p-value={p_value}")

    if __print_results__:
        print( f"Radius = {'{:.2f}'.format(radius)} R_Jup:  𝛘2 = {chi2_stat}, p-value = {p_value}")


    return chi2_stat, p_value


def plot_chi_square_p_value(radius, chi_square_list, p_value_list,
                            ):
    """
    Plot two lines on the same plot with twin y-axis.

    Parameters
    ----------
    radius : array
        The x-axis values.
    chi_square_list : array
        The y-axis values for the first line.
    p_value_list : array
        The y-axis values for the second line.

    Returns
    -------
    None
        (displays the plot).
    """

    # Create a ColumnDataSource to hold the data
    source = ColumnDataSource(data=dict(radius=radius, chi_square_list=chi_square_list, p_value_list=p_value_list))

    # Create the Bokeh figure
    fig = figure(width=800, height=400, title="Chi-square and p-value", x_axis_label="Radius [R_Jup]",
                 y_axis_label="Statistic Test Metric",
                 y_axis_type="log",
                 y_range=(0.01, max(chi_square_list) + 0.20 * max(chi_square_list)))

    # Plot the first line
    fig.scatter('radius', 'chi_square_list', source=source, color='blue', marker='circle',
                legend_label='𝛘2 value')

    # Plot the second line
    fig.scatter('radius', 'p_value_list', source=source, color='red', marker='circle', legend_label='p-value')

    # Add the horizontal line at y=0.05
    fig.line([min(radius), max(radius)], [0.05, 0.05],
             line_color='black', line_dash='dashed', line_width=2, line_alpha=0.7,
             legend_label='Significance Level (𝛼)=0.05')

    # Add legend
    fig.legend.location = "bottom_left"
    fig.legend.click_policy = "hide"
    fig.legend.background_fill_color = 'white'
    fig.legend.background_fill_alpha = 0.5

    # Increase size of x and y ticks
    fig.title.text_font_size = '12pt'
    fig.xaxis.major_label_text_font_size = '12pt'
    fig.xaxis.axis_label_text_font_size = '12pt'
    fig.yaxis.major_label_text_font_size = '12pt'
    fig.yaxis.axis_label_text_font_size = '12pt'

    # Show the plot
    show(fig)



def find_closest_chi_square(df, chi_square_statistic_list):
    """
    Find the closest chi-square test and p-value for a given degrees of freedom (df).

    Parameters
    ----------
    df : int
        Degrees of freedom for the chi-square test.
    chi_square_statistic_list : list
        List of chi-square test statistics.

    Returns
    -------
    closest_chi_square : float
        The closest chi-square test statistic.
    closest_p_value : float
        The p-value corresponding to the closest chi-square test.
    """

    # Significance level (alpha)
    alpha = 0.05

    # Calculate the critical value for the given significance level and df
    critical_value = chi2.ppf(1 - alpha, df)

    closest_chi_square = None
    closest_p_value = None
    closest_difference = float('inf')

    for chi_square in chi_square_statistic_list:
        # Calculate the p-value
        p_value = 1.0 - chi2.cdf(chi_square, df)

        # Calculate the absolute difference between the chi-square statistic and the critical value
        difference = abs(chi_square - critical_value)

        # Update closest_chi_square and closest_p_value if the current test has a smaller difference
        if difference < closest_difference:
            closest_chi_square = chi_square
            closest_p_value = p_value
            closest_difference = difference

    return closest_chi_square, closest_p_value


def plot_scatter_x_y (x, y,
                        plot_title="Scatter Plot",
                        x_label="X-axis Label",
                        y_label="Y-axis Label",
                        plot_width = 800,
                        plot_height = 400):

    # Create a Bokeh figure
    p = figure(
        title=plot_title,
        x_axis_label=x_label,
        y_axis_label=y_label,
        width=plot_width,  # Width of the plot in pixels
        height=plot_height,  # Height of the plot in pixels
        tools="pan,box_zoom,reset,save",  # Enable interactive tools
    )

    # Add a scatter plot
    p.circle(
        x,
        y,
        size=10,  # Size of the data points
        color="blue",
        legend_label="Data",
        line_color="black",  # Color of the circle border
        line_width=2,  # Width of the circle border line
        fill_alpha=0.6,  # Transparency of the circles (0-1)
    )

    # Customize the appearance
    p.title.text_font_size = "16px"
    p.xaxis.axis_label_text_font_size = "14px"
    p.yaxis.axis_label_text_font_size = "14px"
    p.legend.label_text_font_size = "12px"

    # Show grid lines
    p.grid.visible = True
    p.grid.grid_line_color = "gray"
    p.grid.grid_line_dash = "dotted"
    p.grid.grid_line_alpha = 0.5

    # Show the plot
    show(p)

def plot_filtered_spectra(dataset,
                      filter_bounds,
                      feature_to_plot,
                      title_label,
                      wl_synthetic,
                      output_names,
                      __reference_data__,
                      __save_plots__=False):
    """
    Plot a DataFrame with a single x-axis (using column names) and multiple y-axes.

    Parameters:
        - df (pd.DataFrame): DataFrame containing the data to be plotted.
    """

    filtered_df = dataset.copy()
    for feature, bounds in filter_bounds.items():
        lower_bound, upper_bound = bounds
        filtered_df = filtered_df[(filtered_df[feature] >= lower_bound) & (filtered_df[feature] <= upper_bound)]

#         filtered_df2 = filtered_df.sort_values(feature_to_plot, ascending=False).iloc[::1, 4:-1][::-1]

    filtered_df2 = filtered_df.sort_values(feature_to_plot, ascending=True).drop(columns=output_names)

    fig, ax = plt.subplots(figsize=(12, 4))

    x = filtered_df2.columns
    df_transposed = filtered_df2.T  # Transpose the DataFrame

    # Define a color palette
    num_colors = len(df_transposed.columns)  # Number of colors needed (excluding x-axis)
    colors = sns.color_palette('magma', num_colors)

    for i, col in enumerate(df_transposed.columns):
        # print(col)
        if col != 'x':  # Skip the x-axis column
            ax.semilogy(wl_synthetic, df_transposed[col],
                        # label=data[col][:4].values,
                        color=colors[i], alpha=0.7)

    # print(filtered_data.T[col][:4].values[0])
    ax.set_xlabel('Wavelength [$\mu$m]', fontsize = 12)
    ax.set_ylabel(r'TOA F$_{\nu}^{\rm Syn}$  [erg/cm$^2$/s/Hz]', fontsize = 12)
    dict_features = {'temperature': 'Effective Temperature', 'gravity': 'Gravity', 'metallicity': 'Metallicity',
                     'c_o_ratio': 'Carbon-to-oxygen ratio'}
    ax.set_title(dict_features[feature_to_plot] + " " + title_label, fontsize = 14)
    # ax.legend()

    # Get the minimum and maximum values from the data
    # vmin = df_transposed.values.min()
    # vmax = df_transposed.values.max()

    # Add colorbar
    cmap = sns.color_palette('magma', as_cmap=True)
    cbar = plt.colorbar(plt.cm.ScalarMappable(cmap=cmap,
                                              norm=plt.Normalize(vmin=filter_bounds[feature_to_plot][0],
                                                                 vmax=filter_bounds[feature_to_plot][1])), ax=ax)
    # dict_features2 = {'temperature':'T [K]', 'gravity':'log$g$', 'metallicity':'[M/H]', 'c_o_ratio':'C/O ratio'}
    dict_features = {'temperature': 'T$_{eff}$ [K]', 'gravity': 'log$g$', 'metallicity': '[M/H]', 'c_o_ratio': 'C/O'}
    cbar.set_label(dict_features[feature_to_plot], fontsize = 12)

    if __save_plots__:
        plt.savefig(os.path.join(__reference_data__, 'figures', feature_to_plot + "_training_examples.pdf"), dpi=500,
                    bbox_inches='tight')

    plt.show()


def plot_ML_model_loss_bokeh(trained_ML_model_history=None, title=None):
    """
    Plot the trained model history for all individual target features
    """

    # history = self.trained_model_history if history is None else history
    # Define the epochs as a list
    epochs = list(range(len(trained_ML_model_history['loss'])))

    # Define colorblind-friendly colors
    colors = ['#d62728', '#ff7f0e', '#2ca02c', '#9467bd', '#8c564b']

    # Create a new figure
    p = figure(title=title, width=1000, height=300, y_axis_type='log', x_axis_label='Epochs', y_axis_label='Loss')

    # Add the data lines to the figure with colorblind-friendly colors and increased line width
    p.line(epochs, trained_ML_model_history['loss'], line_color=colors[0], line_dash='solid', line_width=2,
           legend_label='Total loss')
    p.line(epochs, trained_ML_model_history['val_loss'], line_color=colors[0], line_dash='dotted', line_width=2)

    p.line(epochs, trained_ML_model_history['output__gravity_loss'], line_color=colors[1], line_dash='solid', line_width=2,
           legend_label='gravity')
    p.line(epochs, trained_ML_model_history['val_output__gravity_loss'], line_color=colors[1], line_dash='dotted', line_width=2)

    p.line(epochs, trained_ML_model_history['output__c_o_ratio_loss'], line_color=colors[2], line_dash='solid', line_width=2,
           legend_label='c_o_ratio')
    p.line(epochs, trained_ML_model_history['val_output__c_o_ratio_loss'], line_color=colors[2], line_dash='dotted', line_width=2)

    p.line(epochs, trained_ML_model_history['output__metallicity_loss'], line_color=colors[3], line_dash='solid', line_width=2,
           legend_label='metallicity')
    p.line(epochs, trained_ML_model_history['val_output__metallicity_loss'], line_color=colors[3], line_dash='dotted', line_width=2)

    p.line(epochs, trained_ML_model_history['output__temperature_loss'], line_color=colors[4], line_dash='solid', line_width=2,
           legend_label='temperature')
    p.line(epochs, trained_ML_model_history['val_output__temperature_loss'], line_color=colors[4], line_dash='dotted', line_width=2)

    # Increase size of x and y ticks
    p.title.text_font_size = '14pt'
    p.xaxis.major_label_text_font_size = '12pt'
    p.xaxis.axis_label_text_font_size = '12pt'
    p.yaxis.major_label_text_font_size = '12pt'
    p.yaxis.axis_label_text_font_size = '12pt'

    # display legend in top left corner (default is top right corner)
    p.legend.location = "bottom_left"
    p.legend.background_fill_color = 'white'
    p.legend.background_fill_alpha = 0.5

    # Show the plot
    show(p)


<<<<<<< HEAD
def plot_ML_model_loss_plt(trained_ML_model_history=None,
                            title=None,
                            __reference_data__=None,
                            __save_plots__=False):
    """
    Plot the trained model history for all individual target features
    """

    # Define the epochs as a list
    epochs = list(range(len(trained_ML_model_history['loss'])))
=======

import matplotlib.pyplot as plt

def plot_model_loss_plt(history=None, title=None):
    """
    Plot the trained model history for all individual target features
    """
    # Define the epochs as a list
    epochs = list(range(len(history['loss'])))
>>>>>>> b333d4c8

    # Define colorblind-friendly colors
    colors = ['#d62728', '#ff7f0e', '#2ca02c', '#9467bd', '#8c564b']

<<<<<<< HEAD
    # Set Seaborn style and context

    # Create a new figure
    fig, ax = plt.subplots(figsize=(14, 4))
    ax.set_title(title, fontsize=16)
    ax.set_xlabel('Epochs', fontsize=14)
    ax.set_ylabel('Huber Loss', fontsize=14)
    ax.set_yscale('log')

    # Add the data lines to the figure with colorblind-friendly colors and increased line width
    ax.plot(epochs, trained_ML_model_history['loss'], color=colors[0], linestyle='-', linewidth=1,
             label='Total loss')
    ax.plot(epochs, trained_ML_model_history['val_loss'], color=colors[0], linestyle=':', linewidth=1)

    ax.plot(epochs, trained_ML_model_history['output__gravity_loss'], color=colors[1], linestyle='-', linewidth=1,
             label=r'$\log g$')
    ax.plot(epochs, trained_ML_model_history['val_output__gravity_loss'], color=colors[1], linestyle=':', linewidth=1)

    ax.plot(epochs, trained_ML_model_history['output__c_o_ratio_loss'], color=colors[2], linestyle='-', linewidth=1,
             label='C/O')
    ax.plot(epochs, trained_ML_model_history['val_output__c_o_ratio_loss'], color=colors[2], linestyle=':', linewidth=1)

    ax.plot(epochs, trained_ML_model_history['output__metallicity_loss'], color=colors[3], linestyle='-', linewidth=1,
             label='[M/H]')
    ax.plot(epochs, trained_ML_model_history['val_output__metallicity_loss'], color=colors[3], linestyle=':', linewidth=1)

    ax.plot(epochs, trained_ML_model_history['output__temperature_loss'], color=colors[4], linestyle='-', linewidth=1,
             label=r'$T_{\rm eff}$')
    ax.plot(epochs, trained_ML_model_history['val_output__temperature_loss'], color=colors[4], linestyle=':', linewidth=1)

    # Increase size of ticks
    plt.xticks(fontsize=14)
    plt.yticks(fontsize=14)

    # Set grid color and linestyle
    ax.grid(which='major', linestyle='--', linewidth=0.5, color='gray', alpha=.9)

    # Enable minor ticks for both x and y axes
    ax.minorticks_on()

    # Set minor ticks format
    ax.tick_params(axis='both', which='minor', direction='out', length=3)
    ax.tick_params(axis='both', which='major', direction='out', length=5)


    # Display legend in top left corner
    ax.legend(loc='lower left', fontsize=12)

    plt.tight_layout()
    # Show the plot
    if __save_plots__:
        plt.savefig(os.path.join(__reference_data__, 'figures', "Trained_CNN_Huber_Loss.pdf"), dpi=500,
                    bbox_inches='tight')

    plt.show()


def plot_boxplot(data,
                 title=None, xlabel='Wavelength [$\mu$m]', ylabel='Scaled Values',
                 xticks_list=None, fig_size=(14, 3),
                 saved_file_name = None,
                 __reference_data__ = None,
                 __save_plots__=False,
                ):
    """
    Make a boxplot with the scaled features.

    Description
    -----------
        - Median: middle quartile marks.
        - Inter-quartile range (The middle “box”): 50% of scores fall within the inter-quartile range.
        - Upper quartile: 75% of the scores fall below the upper quartile.
        - Lower quartile: 25% of scores fall below the lower quartile.
    """

    fig, ax = plt.subplots(figsize=fig_size)
    ax.boxplot(data, sym='')

    if len(data) > 10:
        ax.set_xticklabels(ax.get_xticklabels(), rotation=45)

    ax.set_xlabel(xlabel, fontsize=12)
    ax.set_ylabel(ylabel, fontsize=12)
    if title:
        ax.set_title(title, fontsize=14)

    # Increase x and y tick font size
    ax.tick_params(axis='both', which='major', labelsize=12)
    ax.grid(which='major', color='grey', linestyle=':', linewidth=0.5)


    # Add custom x-ticks
    # custom_xticks = ['Label 1', 'Label 2', 'Label 3', 'Label 4']
    if xticks_list:
        i = 1
        if len(xticks_list) > 100:
            i = 3
        xtick_positions = range(len(xticks_list))
        ax.set_xticks(xtick_positions[::i])
        ax.set_xticklabels(xticks_list[::i])

    if __save_plots__:
        plt.savefig(os.path.join(__reference_data__, 'figures', saved_file_name+ "_.pdf"), dpi=500,
                    bbox_inches='tight')

    plt.tight_layout()
    plt.show()




def plot_tricontour_chi2_radius(tuned_ML_R_param_df,
                                literature_info,
                                list_=['temperature', 'gravity', 'metallicity', 'c_o_ratio'],
                                __reference_data__=None,
                                __save_plot__=False):

    plt.figure(figsize=(6, 4))
    for target in list_:
        X = tuned_ML_R_param_df[target]
        Y = tuned_ML_R_param_df['radius']
        Z = tuned_ML_R_param_df['chi_square']

        # Levels for contour lines
        levels = np.linspace(Z.min(), Z.max(), 1001)

        # Set vmin and vmax to customize the color bar range
        Zmin = float(Z.min() // 10 * 10)
        Zmax = float(Z.max() // 100 * 100 + 100)

        contour = plt.tricontour(X, Y, Z,
                                 levels=levels,
                                 cmap='viridis', linestyles='dashed', linewidths=1, vmin=Zmin - 1, vmax=Zmax + 1)

        # Target value
        target_value = 1

        # Calculate Euclidean distances
        distances = np.sqrt((Z - target_value) ** 2)

        # Finding the index of the point with the closest chi-square value to the target
        min_index = np.argmin(distances)
        min_X = X[min_index]
        min_Y = Y[min_index]
        min_Z = Z[min_index]

        # Plotting a star at the minimum chi-square point
        plt.scatter(min_X, min_Y, marker='*', color='red', s=300, zorder=10)

        target_dict = {'temperature': '$T_{eff}$',
                       'gravity': '$\log$g',
                       'metallicity': '[M/H]',
                       'c_o_ratio': 'C/O',
                       }
        plt.xlabel(target_dict[target], fontsize=16)
        plt.ylabel('$R_{Jup}$', fontsize=16)
        plt.xticks(fontsize=14, rotation=45)
        plt.yticks(fontsize=14)
        #         plt.gca().xaxis.set_major_formatter(FuncFormatter(lambda x, pos: f'{x:.2f}'))

        # Adding minor ticks and grid
        plt.minorticks_on()
        plt.grid(which='major', linestyle='--', linewidth='0.1', color='black')
        #         plt.grid(which='minor', linestyle=':', linewidth='0.2', color='gray')

        Rstd = np.round(tuned_ML_R_param_df.describe().loc['std']['radius'], 2)
        Tstd = np.round(tuned_ML_R_param_df.describe().loc['std'][target], 2)
        chistd = np.round(tuned_ML_R_param_df.describe().loc['std']['chi_square'], 2)
        # print(Rstd, Tstd, chistd)
        #         plt.suptitle(r'$R_{\mathrm{Jup}}^{\chi^2_\mathrm{min}}$=' + f'{round(min_Y, 2)}$\pm${Rstd}, '
        #                   + target_dict[target] + f'= {round(min_X, 2) }$\pm${Tstd}, $\chi_{{min}}^2$={round(min_Z, 1)}',
        #                                                          y=.95, fontsize=15)
        plt.suptitle(f'$\chi_{{min}}^2$={round(min_Z, 1)}' + r', $R_{\chi^2_\mathrm{min}}$=' + f'{round(min_Y, 2)}, '
                     + target_dict[target] + f'= {round(min_X, 2)}$\pm${Tstd}',
                     y=.95, fontsize=15)

        # Using colorbar to fill the color spectrum
        # cbar = plt.colorbar(contour, label=r'$\chi_r^2$',)
        cbar = plt.colorbar(contour)
        cbar.set_label(r'$\chi_r^2$', fontsize=16)
        cbar.ax.tick_params(labelsize=14)

        # Automatically set better values for colorbar ticks
        #         cbar.locator = MaxNLocator(nbins=9)
        cbar.update_ticks()

        plt.tight_layout()

        if __save_plot__:
            plt.savefig(os.path.join(__reference_data__,'figures',
                                     literature_info['bd_name']+
                                     '_TunedRadius_'+
                                     target+
                                     '_counterplot.pdf'),
                        format='pdf', bbox_inches='tight')
        plt.show()


def plot_pred_vs_obs_errorbar_stat_matplotlib(  stat_df,
                                confidence_level,
                                object_name,
                                x_obs,
                                y_obs,
                                y_obs_err,
                                training_datasets,
                                x_pred,
                                predicted_targets_dic,
                                radius,
                                __reference_data__ = False,
                                __print_results__ = False,
                                __save_plots__ = False):
    """
    Plot observed spectra with error bars and predicted spectra with confidence intervals.

    Parameters
    ----------
    stat_df : DataFrame
        DataFrame containing the calculated statistics.
    confidence_level : float
        Confidence level for the confidence intervals.
    object_name : str
        Name of the object being plotted.
    x_obs : list
        List of x-axis values for the observed spectra.
    y_obs : list
        List of y-axis values for the observed spectra.
    y_obs_err : list
        List of error values corresponding to the observed spectra.
    training_datasets : optional
        Training datasets used for prediction. Default is None.
    predicted_targets_dic : optional
        Dictionary of predicted targets. Default is None.
    # bd_object_class : optional
    #     Object class. Default is None.
    __print_results__ : bool
        True or False.
    """

    chi2_stat, p_value = chi_square_test(
                            x_obs=x_obs,
                            y_obs=y_obs,
                            yerr_obs=y_obs_err,

                            x_pre=stat_df['wl'][::-1],
                            y_pre=stat_df['mean'],
                            yerr_pre=stat_df['std_values'],
                            radius=radius,
                            __plot_results__=False,
                            __print_results__=True)

    if __print_results__:
        print('*'*10+ ' Predicted Targets dic ' + '*'*10 )
        print(predicted_targets_dic)

    X = stat_df['wl'][::-1]
    Y = stat_df['mean']
    std = stat_df['std_values']

    # Create the figure and axis
    plt.figure(figsize=(12, 6))
    ax = plt.gca()

    ax.errorbar(x_obs, y_obs, yerr=y_obs_err,
                fmt='o', color='blue', alpha=0.8, markersize=2, capsize=3, elinewidth=1, ecolor='gray',label=f"Observational data")

    # Plot data points
    ax.plot(stat_df['wl'][::-1], stat_df['mean'], color='red', label='ML predicted', linewidth=2)

    # Shade the region representing standard deviation
    ax.fill_between(X, Y - std, Y + std, alpha=0.4, color='green', label='1$\sigma$')

    # Set logarithmic scale for y-axis
    ax.set_yscale('log')

    # Set labels and title
    ax.set_xlabel('Wavelength [$\mu$m]',fontsize=14)
    ax.set_ylabel(r'TOA Flux ($F_{\nu}$) [erg/s/cm2/Hz]',fontsize=14)
    ax.set_title(f'{object_name}: Observational vs. ML Predicted Spectra'+' [$\chi^2$='+str(chi2_stat)+']',fontsize=16)

    # Display legend
    ax.legend(loc='lower left',fontsize=12)

    min_mean = np.min(stat_df['mean'])
    max_mean = np.max(stat_df['mean'])
    ax.set_ylim((min_mean * 0.1, max_mean * 2))
    ax.xaxis.set_minor_locator(AutoMinorLocator())

    # Customize the plot
    plt.xticks(fontsize=14)
    plt.yticks(fontsize=14)
    plt.grid(True, linestyle="--", alpha=0.5)

    plt.tight_layout()


    if __save_plots__:
        plt.savefig(os.path.join(__reference_data__, 'figures', f"{object_name}_obervational_vs_MLpredicted_plt.pdf"),
                    dpi=500,
                    bbox_inches='tight')

    plt.show()


def plot_regression_report(trained_ML_model,
                           trained_DataProcessor,
                           Xtrain, Xtest, ytrain, ytest,
                           target_i,
                           xy_top=None, xy_bottom=None,
                           __reference_data__ = None,
                           __print_results__=False,
                           __save_plots__ = False):
    """
    Generate a regression report for the trained ML/CNN model.

    Parameters
    -----------
    trained_ML_model : object
        Trained regression model.
    trained_DataProcessor: object
        Trained Data Processor Class
    Xtrain : array
        Training set.
    Xtest : array
        Test set.
    ytrain : array
        Training target set.
    ytest : array
        Test target set.
    target_i : int
        Index of the target variable to analyze.
    xy_top : list, optional
        Coordinates for annotations in the top plot. Defaults to [0.55, 0.85].
    xy_bottom : list, optional
        Coordinates for annotations in the bottom plot. Defaults to [0.05, 0.8].
    __print_results__ : bool, optional
        True or False.
    """

    # Apply the trained ML model on the train set to predict the targets
    if xy_bottom is None:
        xy_bottom = [0.05, 0.8]
    if xy_top is None:
        xy_top = [0.55, 0.85]
    y_pred_train = np.array(trained_ML_model.predict(Xtrain))[:, :, 0].T
    y_pred_train_list = trained_DataProcessor.standardize_y_ColumnWise.inverse_transform(y_pred_train)
    y_pred_train_list[:, 3] = 10 ** y_pred_train_list[:, 3]

    y_act_train_list = trained_DataProcessor.standardize_y_ColumnWise.inverse_transform(ytrain)
    y_act_train_list[:, 3] = 10 ** y_act_train_list[:, 3]

    # Apply the trained ML model on the test set to predict the targets
    y_pred_test = np.array(trained_ML_model.predict(Xtest))[:, :, 0].T
    y_pred_test_list = trained_DataProcessor.standardize_y_ColumnWise.inverse_transform(y_pred_test)
    y_pred_test_list[:, 3] = 10 ** y_pred_test_list[:, 3]

    y_act_test_list = trained_DataProcessor.standardize_y_ColumnWise.inverse_transform(ytest)
    y_act_test_list[:, 3] = 10 ** y_act_test_list[:, 3]

    for i in range(0, target_i):
        y_pred_train = y_pred_train_list[:, i]
        y_act_train = y_act_train_list[:, i]
        y_pred_test = y_pred_test_list[:, i]
        y_act_test = y_act_test_list[:, i]

        # Calculate the residual (Predicted - Actual)
        residual_train_list = y_pred_train - y_act_train
        residual_test_list = y_pred_test - y_act_test

        # Calculate mean and standard deviation for residuals
        mean_test = np.round(np.mean(residual_test_list), 2)
        std_test = np.round(np.std(residual_test_list), 2)
        mean_train = np.round(np.mean(residual_train_list), 2)
        std_train = np.round(np.std(residual_train_list), 2)

        # Calculate skewness for residuals
        skew_test = stats.skew(residual_test_list)
        skew_train = stats.skew(residual_train_list)

        # Calculate R-squared scores
        r2_score_train = r2_score(y_pred_train, y_act_train)
        r2_score_test = r2_score(y_pred_test, y_act_test)

        # Calculate  RMSE scores
        rmse_score_train = np.sqrt(mean_squared_error(y_pred_train, y_act_train))
        rmse_score_test = np.sqrt(mean_squared_error(y_pred_test, y_act_test))

        # Create subplots for histograms and scatter plots
        f, axs = plt.subplots(2, 1, figsize=(5, 5), sharey=False, sharex=False,
                              gridspec_kw=dict(height_ratios=[1, 3]))

        # Turn on minor ticks
        axs[0].minorticks_on()
        axs[1].minorticks_on()

        if __print_results__:
            print('\n\n----------------------- Test ------------------------')
            print('R2: {:2.2f} \t  RMSE: {:2.2f} \t Mean+/-STD: {:2.2f}+/-{:2.2f}'.format(
                r2_score_test, rmse_score_train, mean_test, std_test))

            print('\n----------------------- Train ------------------------')
            print('R2: {:2.2f} \t  RMSE: {:2.2f} \t Mean+/-STD: {:2.2f}+/-{:2.2f}'.format(
                r2_score_train, rmse_score_test, mean_train, std_train))

        # Plot histograms of residuals
        axs[0].set_title(['$\log g$', 'C/O', '[M/H]', '$T_{eff}$'][i], fontsize=14)
        sns.histplot(data=residual_train_list, ax=axs[0], label='train', alpha=0.7, bins=19,
                     log_scale=False, stat='percent', legend=True, linewidth=0)
        sns.histplot(data=residual_test_list, label='test', ax=axs[0], alpha=0.3, bins=19,
                     stat='percent', legend=True, linewidth=0)
        axs[0].set_xlim((-(abs(mean_train) + 3 * std_train), (abs(mean_train) + 3 * std_train)))
        axs[0].set_ylim((1e-1, 100))
        axs[0].set_yscale('log')
        axs[0].set_ylabel('Probability %', fontsize=12)
        axs[0].set_xlabel('Residual', fontsize=12)
        axs[0].grid(which='major', color='grey', linestyle=':', linewidth=0.5)
        axs[1].grid(which='major', color='grey', linestyle=':', linewidth=0.5)

        # Plot scatter figures of predicted vs actual values
        sns.scatterplot(y=y_pred_train, x=y_act_train, label='train', ax=axs[1], alpha=0.7, legend=False)
        sns.scatterplot(y=y_pred_test, x=y_act_test, label='test', ax=axs[1], alpha=0.7, legend=False)
        axs[1].set_ylabel('Predicted value', fontsize=12)
        axs[1].set_xlabel('Actual value', fontsize=12)
        axs[1].xaxis.set_minor_locator(plt.MultipleLocator(100))  # Adjust the step size as needed
        axs[1].yaxis.set_minor_locator(plt.MultipleLocator(100))  # Adjust the step size as needed
        if i < 3:
            axs[1].xaxis.set_minor_locator(plt.MultipleLocator(0.1))  # Adjust the step size as needed
            axs[1].yaxis.set_minor_locator(plt.MultipleLocator(0.1))  # Adjust the step size as needed

        # Increase x and y tick font size
        axs[0].tick_params(axis='both', which='major', labelsize=12)
        axs[1].tick_params(axis='both', which='major', labelsize=12)

        axs[1].annotate(r'R$^2_{\rm train}$=' + f'{"%0.2f" % r2_score_train}',
                        fontsize=11, xy=(xy_bottom[0], xy_bottom[1] + 0.06), xycoords='axes fraction')
        axs[1].annotate(r'R$^2_{\rm test}$ =' + f'{"%0.2f" % r2_score_test}',
                        fontsize=11, xy=(xy_bottom[0], xy_bottom[1] - 0.06), xycoords='axes fraction')

        axs[1].legend(loc='lower right', fontsize=12)

        plt.tight_layout()
        if __save_plots__:
            target_name = ['Gravity', 'C_O_ratio', 'Metallicity', 'Temperature'][i]
            plt.savefig(os.path.join(__reference_data__, 'figures',  f"regression_report_{target_name}.pdf"), dpi=500,
                        bbox_inches='tight')
        plt.show()
=======
    # Create a new figure and axis object using plt.subplots
    fig, ax = plt.subplots(figsize=(13, 5))

    # Set the plot title
    if title:
        ax.set_title(title, fontsize=16)

    # Set the axis labels
    ax.set_xlabel('Epochs', fontsize=14)
    ax.set_ylabel('Huber Loss', fontsize=14)

    # Plot the data using plt.plot for each line
    ax.semilogy(epochs, history['loss'], label='Total loss', color=colors[0], linestyle='-', linewidth=1, alpha = .9)
    ax.semilogy(epochs, history['val_loss'], label=None, color=colors[0], linestyle='--', linewidth=1, alpha = .7)

    ax.plot(epochs, history['output__gravity_loss'], label=r'$\logg$', color=colors[1], linestyle='-', linewidth=1, alpha = .9)
    ax.plot(epochs, history['val_output__gravity_loss'], label=None, color=colors[1], linestyle='--', linewidth=1, alpha = .7)

    ax.plot(epochs, history['output__c_o_ratio_loss'], label='C/O', color=colors[2], linestyle='-', linewidth=1, alpha = .9)
    ax.plot(epochs, history['val_output__c_o_ratio_loss'], label=None, color=colors[2], linestyle='--', linewidth=1, alpha = .7)

    ax.plot(epochs, history['output__metallicity_loss'], label='[M/H]', color=colors[3], linestyle='-', linewidth=1, alpha = .9)
    ax.plot(epochs, history['val_output__metallicity_loss'], label=None, color=colors[3], linestyle='--', linewidth=1, alpha = .7)

    ax.plot(epochs, history['output__temperature_loss'], label=r'$T_{\rm eff}$', color=colors[4], linestyle='-', linewidth=1, alpha = .9)
    ax.plot(epochs, history['val_output__temperature_loss'], label=None, color=colors[4], linestyle='--', linewidth=1, alpha = .7)

    # Set the legend
    ax.legend(loc='lower left', fontsize=12)

    # Increase size of x and y ticks
    ax.tick_params(axis='both', which='major', labelsize=12)

    # Add grid
    ax.grid(True)

    plt.savefig(f'../manuscript/2023_ApJ/figures/ML_results_R2_scatter/CNN_Huber_Loss.pdf',
                format='pdf')

    # Show the plot
    plt.show()
>>>>>>> b333d4c8
<|MERGE_RESOLUTION|>--- conflicted
+++ resolved
@@ -57,151 +57,6 @@
 
 
 
-<<<<<<< HEAD
-=======
-def regression_report(trained_model,
-                      trained_data_processor,
-                      Xtrain, Xtest, ytrain, ytest,
-                      target_i,
-                      xy_top=None, xy_bottom=None, __print_results__= False):
-    """
-    Generate a regression report for the trained ML/CNN model.
-
-    Parameters
-    -----------
-    trained_model : object
-        Trained regression model.
-    Xtrain : array
-        Training set.
-    Xtest : array
-        Test set.
-    ytrain : array
-        Training target set.
-    ytest : array
-        Test target set.
-    target_i : int
-        Index of the target variable to analyze.
-    xy_top : list, optional
-        Coordinates for annotations in the top plot. Defaults to [0.55, 0.85].
-    xy_bottom : list, optional
-        Coordinates for annotations in the bottom plot. Defaults to [0.05, 0.8].
-    __print_results__ : bool, optional
-        True or False.
-    """
-
-    # Apply the trained ML model on the train set to predict the targets
-    if xy_bottom is None:
-        xy_bottom = [0.05, 0.8]
-    if xy_top is None:
-        xy_top = [0.55, 0.85]
-    y_pred_train = np.array(trained_model.predict(Xtrain))[:, :, 0].T
-    y_pred_train_list = trained_data_processor.standardize_y_ColumnWise.inverse_transform(y_pred_train)
-    y_pred_train_list[:, 3] = 10 ** y_pred_train_list[:, 3]
-
-    y_act_train_list = trained_data_processor.standardize_y_ColumnWise.inverse_transform(ytrain)
-    y_act_train_list[:, 3] = 10 ** y_act_train_list[:, 3]
-
-    # Apply the trained ML model on the test set to predict the targets
-    y_pred_test = np.array(trained_model.predict(Xtest))[:, :, 0].T
-    y_pred_test_list = trained_data_processor.standardize_y_ColumnWise.inverse_transform(y_pred_test)
-    y_pred_test_list[:, 3] = 10 ** y_pred_test_list[:, 3]
-
-    y_act_test_list = trained_data_processor.standardize_y_ColumnWise.inverse_transform(ytest)
-    y_act_test_list[:, 3] = 10 ** y_act_test_list[:, 3]
-
-    for i in range(0, target_i):
-        y_pred_train = y_pred_train_list[:, i]
-        y_act_train = y_act_train_list[:, i]
-        y_pred_test = y_pred_test_list[:, i]
-        y_act_test = y_act_test_list[:, i]
-
-        # Calculate the residual (Predicted - Actual)
-        residual_train_list = y_pred_train - y_act_train
-        residual_test_list = y_pred_test - y_act_test
-
-        # Calculate mean and standard deviation for residuals
-        mean_test = np.round(np.mean(residual_test_list), 2)
-        std_test = np.round(np.std(residual_test_list), 2)
-        mean_train = np.round(np.mean(residual_train_list), 2)
-        std_train = np.round(np.std(residual_train_list), 2)
-
-        # Calculate skewness for residuals
-        skew_test = stats.skew(residual_test_list)
-        skew_train = stats.skew(residual_train_list)
-
-        # Calculate R-squared scores
-        r2_score_train = r2_score(y_pred_train, y_act_train)
-        r2_score_test = r2_score(y_pred_test, y_act_test)
-
-        # Calculate  MSE scores
-        mse_score_train = mean_squared_error(y_pred_train, y_act_train)
-        mse_score_test = mean_squared_error(y_pred_test, y_act_test)
-        print('MSE ', "{:.2e}".format(mse_score_train) , "{:.2e}".format(mse_score_test) )
-
-        mae_score_train = mean_absolute_error(y_pred_train, y_act_train)
-        mae_score_test = mean_absolute_error(y_pred_test, y_act_test)
-        print('MAE ', "{:.2e}".format(mae_score_train) , "{:.2e}".format(mae_score_test) )
-
-        # Calculate  RMSE scores
-        rmse_score_train = np.sqrt(mean_squared_error(y_pred_train, y_act_train))
-        rmse_score_test = np.sqrt(mean_squared_error(y_pred_test, y_act_test))
-
-
-        # Create subplots for histograms and scatter plots
-        f, axs = plt.subplots(2, 1, figsize=(5, 5), sharey=False, sharex=False,
-                              gridspec_kw=dict(height_ratios=[1, 3]))
-
-        if __print_results__:
-            print('\n\n----------------------- Test ------------------------')
-            print('R2: {:2.2f} \t  RMSE: {:2.2f} \t Mean+/-STD: {:2.2f}+/-{:2.2f}'.format(
-                r2_score_test, rmse_score_train, mean_test, std_test, mse_score_test))
-
-            print('\n----------------------- Train ------------------------')
-            print('R2: {:2.2f} \t  RMSE: {:2.2f} \t Mean+/-STD: {:2.2f}+/-{:2.2f}'.format(
-                r2_score_train, rmse_score_test, mean_train, std_train))
-
-        # Plot histograms of residuals
-        axs[0].set_title(['$\log g$', 'C/O', '[M/H]', r'$T_{\rm eff}$'][i], fontsize=14)
-        sns.histplot(data=residual_train_list, ax=axs[0], label='train', alpha=0.7, bins=19,
-                     log_scale=False, stat='percent', legend=True, linewidth=0)
-        sns.histplot(data=residual_test_list, label='test', ax=axs[0], alpha=0.3, bins=19,
-                     stat='percent', legend=True, linewidth=0)
-        axs[0].set_xlim((-(abs(mean_train) + 3 * std_train), (abs(mean_train) + 3 * std_train)))
-        axs[0].set_ylim((1e-1, 100))
-        axs[0].set_yscale('log')
-        axs[0].set_ylabel('Probability %', fontsize=12)
-        axs[0].set_xlabel('Residual', fontsize=12)
-
-        # Plot scatter figures of predicted vs actual values
-        sns.scatterplot(y=y_pred_train, x=y_act_train, label='train', ax=axs[1], alpha=0.7, legend=False)
-        sns.scatterplot(y=y_pred_test, x=y_act_test, label='test', ax=axs[1], alpha=0.7, legend=False)
-        axs[1].set_ylabel('Predicted value', fontsize=12)
-        axs[1].set_xlabel('Actual value', fontsize=12)
-
-        # Add annotations for skewness and R-squared scores
-        axs[1].annotate(
-            r'R$^2_{\rm train}$=' + f'{"%0.2f" % r2_score_train}',
-            fontsize=12, xy=(xy_bottom[0], xy_bottom[1] + 0.06), xycoords='axes fraction')
-        axs[1].annotate(
-            r'R$^2_{\rm test}$ =' + f'{np.round(r2_score_test, 2)}',
-            fontsize=12, xy=(xy_bottom[0], xy_bottom[1] - 0.06), xycoords='axes fraction')
-        # axs[0].annotate(r'$\tilde{\mu}_{{\rm 3, train}}$= ' + f'{np.round(skew_train, 2)}',
-        #                 fontsize=11, xy=(xy_top[0], xy_top[1] + 0.08), xycoords='axes fraction')
-        # axs[0].annotate(r'$\tilde{\mu}_{{\rm 3, test}}$ = ' + f'{np.round(skew_test, 2)}',
-        #                 fontsize=11, xy=(xy_top[0], xy_top[1] - 0.08), xycoords='axes fraction')
-        # axs[1].annotate(r'R$^2_{\rm train}$=' + f'{"%0.2f" % r2_score_train} [{"%0.2f" % abs(mean_train)}$\pm${"%0.2f" % std_train}]',
-        #                 fontsize=12, xy=(xy_bottom[0], xy_bottom[1] + 0.06), xycoords='axes fraction')
-        # axs[1].annotate(r'R$^2_{\rm test}$ =' + f'{np.round(r2_score_test, 2)} [{"%0.2f" % mean_test}$\pm${"%0.2f" % std_test}]',
-        #                 fontsize=12, xy=(xy_bottom[0], xy_bottom[1] - 0.06), xycoords='axes fraction')
-
-        axs[1].legend(loc='lower right', fontsize=12)
-
-        f.tight_layout()
-        target_name = ['Gravity', 'C_O_ratio', 'Metallicity', 'Temperature'][i]
-        plt.savefig(f'../manuscript/2023_ApJ/figures/ML_results_R2_scatter/regression_report_{target_name}.pdf', format='pdf')
-        i += 1
-        plt.show()
->>>>>>> b333d4c8
 
 def filter_dataset_range(dataset, filter_params):
     """
@@ -1427,7 +1282,6 @@
     show(p)
 
 
-<<<<<<< HEAD
 def plot_ML_model_loss_plt(trained_ML_model_history=None,
                             title=None,
                             __reference_data__=None,
@@ -1438,22 +1292,10 @@
 
     # Define the epochs as a list
     epochs = list(range(len(trained_ML_model_history['loss'])))
-=======
-
-import matplotlib.pyplot as plt
-
-def plot_model_loss_plt(history=None, title=None):
-    """
-    Plot the trained model history for all individual target features
-    """
-    # Define the epochs as a list
-    epochs = list(range(len(history['loss'])))
->>>>>>> b333d4c8
 
     # Define colorblind-friendly colors
     colors = ['#d62728', '#ff7f0e', '#2ca02c', '#9467bd', '#8c564b']
 
-<<<<<<< HEAD
     # Set Seaborn style and context
 
     # Create a new figure
@@ -1899,46 +1741,3 @@
             plt.savefig(os.path.join(__reference_data__, 'figures',  f"regression_report_{target_name}.pdf"), dpi=500,
                         bbox_inches='tight')
         plt.show()
-=======
-    # Create a new figure and axis object using plt.subplots
-    fig, ax = plt.subplots(figsize=(13, 5))
-
-    # Set the plot title
-    if title:
-        ax.set_title(title, fontsize=16)
-
-    # Set the axis labels
-    ax.set_xlabel('Epochs', fontsize=14)
-    ax.set_ylabel('Huber Loss', fontsize=14)
-
-    # Plot the data using plt.plot for each line
-    ax.semilogy(epochs, history['loss'], label='Total loss', color=colors[0], linestyle='-', linewidth=1, alpha = .9)
-    ax.semilogy(epochs, history['val_loss'], label=None, color=colors[0], linestyle='--', linewidth=1, alpha = .7)
-
-    ax.plot(epochs, history['output__gravity_loss'], label=r'$\logg$', color=colors[1], linestyle='-', linewidth=1, alpha = .9)
-    ax.plot(epochs, history['val_output__gravity_loss'], label=None, color=colors[1], linestyle='--', linewidth=1, alpha = .7)
-
-    ax.plot(epochs, history['output__c_o_ratio_loss'], label='C/O', color=colors[2], linestyle='-', linewidth=1, alpha = .9)
-    ax.plot(epochs, history['val_output__c_o_ratio_loss'], label=None, color=colors[2], linestyle='--', linewidth=1, alpha = .7)
-
-    ax.plot(epochs, history['output__metallicity_loss'], label='[M/H]', color=colors[3], linestyle='-', linewidth=1, alpha = .9)
-    ax.plot(epochs, history['val_output__metallicity_loss'], label=None, color=colors[3], linestyle='--', linewidth=1, alpha = .7)
-
-    ax.plot(epochs, history['output__temperature_loss'], label=r'$T_{\rm eff}$', color=colors[4], linestyle='-', linewidth=1, alpha = .9)
-    ax.plot(epochs, history['val_output__temperature_loss'], label=None, color=colors[4], linestyle='--', linewidth=1, alpha = .7)
-
-    # Set the legend
-    ax.legend(loc='lower left', fontsize=12)
-
-    # Increase size of x and y ticks
-    ax.tick_params(axis='both', which='major', labelsize=12)
-
-    # Add grid
-    ax.grid(True)
-
-    plt.savefig(f'../manuscript/2023_ApJ/figures/ML_results_R2_scatter/CNN_Huber_Loss.pdf',
-                format='pdf')
-
-    # Show the plot
-    plt.show()
->>>>>>> b333d4c8
